--- conflicted
+++ resolved
@@ -10,15 +10,9 @@
 	@npm clean-install --prefer-offline --cache .npm
 	@npm list
 
-<<<<<<< HEAD
-build:
-	@echo Building library...
-	@rm -rf dist
-=======
 build: install
 	@echo -e "$(TARGET_COLOR)Running build$(NO_COLOR)"
-	@rm -r dist
->>>>>>> 25e4ee01
+	@rm -rf dist
 	@npx tsc
 
 test:
@@ -36,12 +30,6 @@
 	fi && \
 	$(MAKE) DESTROY
 
-<<<<<<< HEAD
-eslint:
-	@echo "Running eslint $$(npx eslint --version)..."; \
-	npx eslint .; \
-	echo "Passed"
-=======
 publish: install
 	@echo -e "$(TARGET_COLOR)Running publish$(NO_COLOR)"
 	@npx tsc -p tsconfig.publish.json
@@ -58,4 +46,8 @@
 	@if [[ "$${GITHUB_EVENT}" != "pull_request" ]]; then \
 		npm publish; \
 	fi
->>>>>>> 25e4ee01
+
+eslint:
+	@echo -e "$(TARGET_COLOR)Running eslint $$(npx eslint --version)...$(NO_COLOR)"
+	npx eslint .; \
+	echo "Passed"